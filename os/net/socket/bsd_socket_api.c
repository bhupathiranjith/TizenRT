/****************************************************************************
 *
 * Copyright 2016 Samsung Electronics All Rights Reserved.
 *
 * Licensed under the Apache License, Version 2.0 (the "License");
 * you may not use this file except in compliance with the License.
 * You may obtain a copy of the License at
 *
 * http://www.apache.org/licenses/LICENSE-2.0
 *
 * Unless required by applicable law or agreed to in writing,
 * software distributed under the License is distributed on an
 * "AS IS" BASIS, WITHOUT WARRANTIES OR CONDITIONS OF ANY KIND,
 * either express or implied. See the License for the specific
 * language governing permissions and limitations under the License.
 *
 ****************************************************************************/
/*
 * Copyright (c) 2016 Samsung Electronics co. ltd
 * All rights reserved.
 *
 * Redistribution and use in source and binary forms, with or without modification,
 * are permitted provided that the following conditions are met:
 *
 * 1. Redistributions of source code must retain the above copyright notice,
 *    this list of conditions and the following disclaimer.
 * 2. Redistributions in binary form must reproduce the above copyright notice,
 *    this list of conditions and the following disclaimer in the documentation
 *    and/or other materials provided with the distribution.
 * 3. The name of the author may not be used to endorse or promote products
 *    derived from this software without specific prior written permission.
 *
 * THIS SOFTWARE IS PROVIDED BY THE AUTHOR ``AS IS'' AND ANY EXPRESS OR IMPLIED
 * WARRANTIES, INCLUDING, BUT NOT LIMITED TO, THE IMPLIED WARRANTIES OF
 * MERCHANTABILITY AND FITNESS FOR A PARTICULAR PURPOSE ARE DISCLAIMED. IN NO EVENT
 * SHALL THE AUTHOR BE LIABLE FOR ANY DIRECT, INDIRECT, INCIDENTAL, SPECIAL,
 * EXEMPLARY, OR CONSEQUENTIAL DAMAGES (INCLUDING, BUT NOT LIMITED TO, PROCUREMENT
 * OF SUBSTITUTE GOODS OR SERVICES; LOSS OF USE, DATA, OR PROFITS; OR BUSINESS
 * INTERRUPTION) HOWEVER CAUSED AND ON ANY THEORY OF LIABILITY, WHETHER IN
 * CONTRACT, STRICT LIABILITY, OR TORT (INCLUDING NEGLIGENCE OR OTHERWISE) ARISING
 * IN ANY WAY OUT OF THE USE OF THIS SOFTWARE, EVEN IF ADVISED OF THE POSSIBILITY
 * OF SUCH DAMAGE.
 *
 * This file is part of the lwIP TCP/IP stack's wrapper
 *
 * Author: Byoungtae Cho <bt.cho@samsung.com>
 *
 */

/**
 * @file
 * Sockets BSD-Like API wrapper module
 *
 */

#include <tinyara/config.h>
#include <tinyara/cancelpt.h>

#ifdef CONFIG_NET

#include <sys/socket.h>
#include <sys/types.h>
#include <netinet/in.h>
#include <net/lwip/netdb.h>
#include <net/lwip/sockets.h>
#ifdef CONFIG_NET_IPv4
#include <net/lwip/ip4_addr.h>
#endif
#ifdef CONFIG_NET_IPv6
#include <net/lwip/ip6_addr.h>
#endif

int bind(int s, const struct sockaddr *name, socklen_t namelen)
{
	return lwip_bind(s, name, namelen);
}

int accept(int s, struct sockaddr *addr, socklen_t *addrlen)
{
	/* Treat as a cancellation point */
	(void)enter_cancellation_point();
	int result = lwip_accept(s, addr, addrlen);
	leave_cancellation_point();
	return result;
}

int shutdown(int s, int how)
{
	return lwip_shutdown(s, how);
}

int closesocket(int s)
{
	/* Treat as a cancellation point */
	(void)enter_cancellation_point();
	int result = lwip_close(s);
	leave_cancellation_point();
	return result;
}

int connect(int s, const struct sockaddr *name, socklen_t namelen)
{
	/* Treat as a cancellation point */
	(void)enter_cancellation_point();
	int result = lwip_connect(s, name, namelen);
	leave_cancellation_point();
	return result;
}

int getsockname(int s, struct sockaddr *name, socklen_t *namelen)
{
	return lwip_getsockname(s, name, namelen);
}

int getpeername(int s, struct sockaddr *name, socklen_t *namelen)
{
	return lwip_getpeername(s, name, namelen);
}

int setsockopt(int s, int level, int optname, const void *optval, socklen_t optlen)
{
	return lwip_setsockopt(s, level, optname, optval, optlen);
}

int getsockopt(int s, int level, int optname, void *optval, socklen_t *optlen)
{
	return lwip_getsockopt(s, level, optname, optval, optlen);
}

int listen(int s, int backlog)
{
	return lwip_listen(s, backlog);
}

int recv(int s, void *mem, size_t len, int flags)
{
	/* Treat as a cancellation point */
	(void)enter_cancellation_point();
	int result = lwip_recv(s, mem, len, flags);
	leave_cancellation_point();
	return result;
}

int recvfrom(int s, void *mem, size_t len, int flags, struct sockaddr *from, socklen_t *fromlen)
{
	/* Treat as a cancellation point */
	(void)enter_cancellation_point();
	int result = lwip_recvfrom(s, mem, len, flags, from, fromlen);
	leave_cancellation_point();
	return result;
}

int send(int s, const void *data, size_t size, int flags)
{
	/* Treat as a cancellation point */
	(void)enter_cancellation_point();
	int result = lwip_send(s, data, size, flags);
	leave_cancellation_point();
	return result;
}

int sendto(int s, const void *data, size_t size, int flags, const struct sockaddr *to, socklen_t tolen)
{
	/* Treat as a cancellation point */
	(void)enter_cancellation_point();
	int result = lwip_sendto(s, data, size, flags, to, tolen);
	leave_cancellation_point();
	return result;
}

static int socket_argument_validation(int domain, int type, int protocol)
{
	if (domain != AF_INET && domain != AF_INET6 && domain != AF_UNSPEC) {
		return -1;
	}
	switch (protocol) {
<<<<<<< HEAD
	case IPPROTO_IP:
	case IPPROTO_ICMP:
	case IPPROTO_TCP:
	case IPPROTO_UDP:
	case IPPROTO_UDPLITE:
	case IPPROTO_RAW:
#ifdef CONFIG_NET_IPv6
	case IPPROTO_IPV6:
#ifdef CONFIG_NET_IPv6_ICMP
	case IPPROTO_ICMPV6:
#endif
#endif /* CONFIG_NET_IPv6 */
		break;
	default:
		return -1;
=======
		case IPPROTO_UDP:
		case IPPROTO_UDPLITE:
			if (type != SOCK_DGRAM) {
				return -1;
			}
			break;
		case IPPROTO_TCP:
			if (type != SOCK_STREAM) {
				return -1;
			}
			break;
		case IPPROTO_ICMP:
		case IPPROTO_IGMP:
		case IPPROTO_ICMPV6:
			if (type != SOCK_RAW) {
				return -1;
			}
			break;
		case IPPROTO_IP:
			if (type == SOCK_RAW) {
				return -1;
			}
			break;
		default:
			return -1;
			break;
>>>>>>> f835b7be
	}
	return 0;
}

int socket(int domain, int type, int protocol)
{
	if (!socket_argument_validation(domain, type, protocol)) {
		return lwip_socket(domain, type, protocol);
	}

	return -1;
}

#ifdef CONFIG_DISABLE_POLL
int select(int maxfdp1, fd_set *readset, fd_set *writeset, fd_set *exceptset, struct timeval *timeout)
{
	/* Treat as a cancellation point */
	(void)enter_cancellation_point();
	int result = lwip_select(maxfdp1, readset, writeset, exceptset, timeout);
	leave_cancellation_point();
	return result;
}
#endif

int ioctlsocket(int s, long cmd, void *argp)
{
	return lwip_ioctl(s, cmd, argp);
}

uint16_t htons(uint16_t hs)
{
#if BYTE_ORDER == BIG_ENDIAN
	return hs;
#else
	return lwip_htons(hs);
#endif
}

uint16_t ntohs(uint16_t ns)
{
#if BYTE_ORDER == BIG_ENDIAN
	return ns;
#else
	return lwip_htons(ns);
#endif
}

uint32_t ntohl(uint32_t nl)
{
#if BYTE_ORDER == BIG_ENDIAN
	return nl;
#else
	return lwip_htonl(nl);
#endif
}

uint32_t htonl(uint32_t nl)
{
#if BYTE_ORDER == BIG_ENDIAN
	return nl;
#else
	return lwip_htonl(nl);
#endif
}

FAR char* inet_ntoa(struct in_addr in)
{
	return ip4addr_ntoa((const ip4_addr_t*)&(in));
}

in_addr_t inet_addr(FAR const char *cp)
{
	return ipaddr_addr(cp);
}

int inet_aton(const char *cp, struct in_addr *inp)
{
	return ip4addr_aton(cp, (ip4_addr_t*)inp);
}

FAR const char *inet_ntop(int af, FAR const void *src, FAR char *dest, socklen_t size)
{

#ifdef CONFIG_NET_IPv4
	if (af == AF_INET)
		return ip4addr_ntoa_r((const ip4_addr_t*)(src), ((char *)(dest)), (size));
	else
#endif
#ifdef CONFIG_NET_IPv6
	if (af == AF_INET6)
		return ip6addr_ntoa_r((const ip6_addr_t*)(src), ((char *)(dest)), (size));
	else
#endif
		return NULL;
}

int inet_pton(int af, FAR const char *src, FAR void *dest)
{
#ifdef CONFIG_NET_IPv4
	if (af == AF_INET)
		return ip4addr_aton(((const char *)(src)), (ip4_addr_t*)((char *)(dest)));
	else
#endif
#ifdef CONFIG_NET_IPv6
	if (af == AF_INET6)
		return ip6addr_aton(((const char *)(src)), ((ip6_addr_t*)(dest)));
	else
#endif
	{
		return -1;
	}
}

#ifdef CONFIG_NET_LWIP_NETDB
struct hostent *gethostbyname(const char *name)
{
	return lwip_gethostbyname(name);
}

void freeaddrinfo(struct addrinfo *ai)
{
	lwip_freeaddrinfo(ai);
}

int getaddrinfo(const char *nodename, const char *servname, const struct addrinfo *hints, struct addrinfo **res)
{
	return lwip_getaddrinfo(nodename, servname, hints, res);
}

#if LWIP_COMPAT_SOCKETS
int getnameinfo(const struct sockaddr *sa, size_t salen, char *host, size_t hostlen, char *serv, size_t servlen, int flags)
{
	return lwip_getnameinfo(sa, salen, host, hostlen, serv, servlen, flags);
}
#endif /* LWIP_COMPAT_SOCKETS */

#endif /* NET_LWIP_NETDB */

#endif<|MERGE_RESOLUTION|>--- conflicted
+++ resolved
@@ -174,23 +174,6 @@
 		return -1;
 	}
 	switch (protocol) {
-<<<<<<< HEAD
-	case IPPROTO_IP:
-	case IPPROTO_ICMP:
-	case IPPROTO_TCP:
-	case IPPROTO_UDP:
-	case IPPROTO_UDPLITE:
-	case IPPROTO_RAW:
-#ifdef CONFIG_NET_IPv6
-	case IPPROTO_IPV6:
-#ifdef CONFIG_NET_IPv6_ICMP
-	case IPPROTO_ICMPV6:
-#endif
-#endif /* CONFIG_NET_IPv6 */
-		break;
-	default:
-		return -1;
-=======
 		case IPPROTO_UDP:
 		case IPPROTO_UDPLITE:
 			if (type != SOCK_DGRAM) {
@@ -217,7 +200,6 @@
 		default:
 			return -1;
 			break;
->>>>>>> f835b7be
 	}
 	return 0;
 }
