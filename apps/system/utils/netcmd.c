--- conflicted
+++ resolved
@@ -88,14 +88,7 @@
 static void nic_display_state(void)
 {
 	struct ifconf ifcfg;
-<<<<<<< HEAD
-	struct ifreq *if_list;
-	int i;
-	int fd = -1;
-=======
-	int ret = -1;
 	int fd;
->>>>>>> aeebd5d2
 	int numreqs = 3;
 	int num_nic = 0;
 
@@ -112,52 +105,7 @@
 		goto DONE;
 	}
 	num_nic = ifcfg.ifc_len / sizeof(struct ifreq);
-<<<<<<< HEAD
-	if_list = ifcfg.ifc_req;
-
-	for (i = 0; i < num_nic; if_list++, i++) {
-		struct sockaddr *sa;
-		struct ifreq ifr;
-		struct sockaddr_in *sin;
-#ifdef CONFIG_NET_IPv6
-		struct lifreq lifr;
-		struct netif *netif;
-		int j;
-#endif
-
-		ifr = *if_list;
-#ifdef CONFIG_NET_IPv6
-		lifr = *(struct lifreq *)if_list;
-#endif
-
-		printf("%s", ifr.ifr_name);
-
-		ioctl(fd, SIOCGIFHWADDR, (char *)&ifr);
-		sa = &ifr.ifr_hwaddr;
-		printf("\tLink encap: %s", ether_ntoa((struct ether_addr *)sa->sa_data));
-
-		ioctl(fd, SIOCGIFFLAGS, (void *)&ifr);
-		printf("\tRUNNING: %s", (ifr.ifr_flags & IFF_UP) ? "UP" : "DOWN");
-
-		ioctl(fd, SIOCGIFMTU, (char *)&ifr);
-		printf("\tMTU: %d\n", ifr.ifr_mtu);
-
-		ioctl(fd, SIOCGIFADDR, (char *)&ifr);
-		printf("\tinet addr: %s", inet_ntoa(sin->sin_addr));
-
-		ioctl(fd, SIOCGIFNETMASK, (char *)&ifr);
-		sin = (struct sockaddr_in *)&ifr.ifr_netmask;
-		printf("\tMask: %s\n", inet_ntoa(sin->sin_addr));
-#ifdef CONFIG_NET_IPv6_NUM_ADDRESSES
-		netif = netif_find(ifr.ifr_name);
-		for (j = 0; netif != NULL && j < CONFIG_NET_IPv6_NUM_ADDRESSES; j++) {
-			if (netif->ip6_addr_state[j] != 0) {
-				printf("\tinet6 addr: %s\n", ip6addr_ntoa(ip_2_ip6(&netif->ip6_addr[j])));
-			}
-		}
-#endif /* CONFIG_NET_IPv6_NUM_ADDRESSES */
-		printf("\n");
-=======
+
 	ifr = ifcfg.ifc_req;
 	int i = 0;
 	for (; i < num_nic; ifr++, i++) {
@@ -199,7 +147,15 @@
 		} else {
 			nvdbg("MTU: %d\n\n", ifr->ifr_mtu);
 		}
->>>>>>> aeebd5d2
+
+#ifdef CONFIG_NET_IPv6_NUM_ADDRESSES
+		netif = netif_find(ifr.ifr_name);
+		for (j = 0; netif != NULL && j < CONFIG_NET_IPv6_NUM_ADDRESSES; j++) {
+			if (netif->ip6_addr_state[j] != 0) {
+				nvdbg("\tinet6 addr: %s\n", ip6addr_ntoa(ip_2_ip6(&netif->ip6_addr[j])));
+			}
+		}
+#endif /* CONFIG_NET_IPv6_NUM_ADDRESSES */
 	}
 DONE:
 	free(ifcfg.ifc_buf);
@@ -434,12 +390,7 @@
 			}
 		}
 	} else {
-<<<<<<< HEAD
-		printf("hostip is not provided\n");
-
-=======
 		ndbg("hostip is not provided\n");
->>>>>>> aeebd5d2
 		return ERROR;
 	}
 
