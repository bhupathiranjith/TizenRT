/****************************************************************************
 *
 * Copyright 2016 Samsung Electronics All Rights Reserved.
 *
 * Licensed under the Apache License, Version 2.0 (the "License");
 * you may not use this file except in compliance with the License.
 * You may obtain a copy of the License at
 *
 * http://www.apache.org/licenses/LICENSE-2.0
 *
 * Unless required by applicable law or agreed to in writing,
 * software distributed under the License is distributed on an
 * "AS IS" BASIS, WITHOUT WARRANTIES OR CONDITIONS OF ANY KIND,
 * either express or implied. See the License for the specific
 * language governing permissions and limitations under the License.
 *
 ****************************************************************************/

/// @file tc_main.c

/// @brief Main Function for TestCase Example
#include <tinyara/config.h>
#include <stdio.h>
#include <unistd.h>
#include <sched.h>
#include <sys/types.h>
#include <semaphore.h>

#if defined(CONFIG_EXAMPLES_TESTCASE_ARASTORAGE_UTC) || defined(CONFIG_EXAMPLES_TESTCASE_ARASTORAGE_ITC)
#define TC_ARASTORAGE_STACK       4096
#endif
#ifdef CONFIG_EXAMPLES_TESTCASE_FILESYSTEM
#define TC_FS_STACK       4096
#endif
#ifdef CONFIG_EXAMPLES_TESTCASE_KERNEL
#define TC_KERNEL_STACK   2048
#endif
#ifdef CONFIG_EXAMPLES_TESTCASE_MPU
#define TC_MPU_STACK   2048
#endif
#ifdef CONFIG_EXAMPLES_TESTCASE_NETWORK
#define TC_NETWORK_STACK  2048
#endif
#ifdef CONFIG_EXAMPLES_TESTCASE_TTRACE
#define TC_TTRACE_STACK  2048
#endif
#if defined(CONFIG_EXAMPLES_TESTCASE_SYSTEMIO_UTC) || defined(CONFIG_EXAMPLES_TESTCASE_SYSTEMIO_ITC)
#define TC_SYSTEMIO_STACK 2048
#endif
#if defined(CONFIG_EXAMPLES_TESTCASE_DM_UTC) || defined(CONFIG_EXAMPLES_TESTCASE_DM_ITC)
#define TC_DM_STACK  20480
#endif
<<<<<<< HEAD
#ifdef CONFIG_EXAMPLES_TESTCASE_WIFI_MANAGER_UTC
#define TC_WIFI_MANAGER_STACK  2048
=======
#if defined(CONFIG_EXAMPLES_TESTCASE_MQTT_UTC)
#define TC_MQTT_STACK 4096
>>>>>>> 3d8524e9
#endif

sem_t tc_sem;
int working_tc;

/* Library&Environment Test Case as le_tc*/
extern int fs_main(int argc, char *argv[]);
extern int kernel_tc_main(int argc, char *argv[]);
extern int network_tc_main(int argc, char *argv[]);
extern int ttrace_tc_main(int argc, char *argv[]);

/* TinyAra Public API Test Case as ta_tc */
extern int utc_arastorage_main(int argc, char *argv[]);
extern int itc_arastorage_main(int argc, char *argv[]);
extern int utc_sysio_main(int argc, char *argv[]);
extern int itc_sysio_main(int argc, char *argv[]);
extern int utc_dm_main(int argc, char *argv[]);
extern int itc_dm_main(int argc, char *argv[]);
<<<<<<< HEAD
extern int utc_wifi_manager_main(int argc, char *argv[]);
=======
extern int utc_mqtt_main(int argc, char *argv[]);
>>>>>>> 3d8524e9

/* Not yet */
extern int mpu_tc_main(int argc, char *argv[]);

#ifdef CONFIG_BUILD_KERNEL
int main(int argc, FAR char *argv[])
#else
int tc_main(int argc, char *argv[])
#endif
{
	int pid;

	sem_init(&tc_sem, 0, 1);

#ifdef CONFIG_EXAMPLES_TESTCASE_ARASTORAGE_UTC
	pid = task_create("arastorageutc", SCHED_PRIORITY_DEFAULT, TC_ARASTORAGE_STACK, utc_arastorage_main, argv);
	if (pid < 0) {
		printf("Arastorage utc is not started, err = %d\n", pid);
	}
#endif

#ifdef CONFIG_EXAMPLES_TESTCASE_ARASTORAGE_ITC
	pid = task_create("arastorageitc", SCHED_PRIORITY_DEFAULT, TC_ARASTORAGE_STACK, itc_arastorage_main, argv);
	if (pid < 0) {
		printf("Arastorage itc is not started, err = %d\n", pid);
	}
#endif
#ifdef CONFIG_EXAMPLES_TESTCASE_FILESYSTEM
	pid = task_create("fstc", SCHED_PRIORITY_DEFAULT, TC_FS_STACK, fs_main, argv);
	if (pid < 0) {
		printf("FS tc is not started, err = %d\n", pid);
	}
#endif
#ifdef CONFIG_EXAMPLES_TESTCASE_KERNEL
	pid = task_create("kerneltc", SCHED_PRIORITY_DEFAULT, TC_KERNEL_STACK, kernel_tc_main, argv);
	if (pid < 0) {
		printf("Kernel tc is not started, err = %d\n", pid);
	}
#endif
#ifdef CONFIG_EXAMPLES_TESTCASE_MPU
	pid = task_create("mputc", SCHED_PRIORITY_DEFAULT, TC_MPU_STACK, mpu_tc_main, argv);
	if (pid < 0) {
		printf("MPU tc is not started, err = %d\n", pid);
	}
#endif
#ifdef CONFIG_EXAMPLES_TESTCASE_NETWORK
	pid = task_create("nettc", SCHED_PRIORITY_DEFAULT, TC_NETWORK_STACK, network_tc_main, argv);
	if (pid < 0) {
		printf("Network tc is not started, err = %d\n", pid);
	}
#endif
#ifdef CONFIG_EXAMPLES_TESTCASE_TTRACE
	pid = task_create("ttracetc", SCHED_PRIORITY_DEFAULT, TC_TTRACE_STACK, ttrace_tc_main, argv);
	if (pid < 0) {
		printf("T-trace tc is not started, err = %d\n", pid);
	}
#endif
#ifdef CONFIG_EXAMPLES_TESTCASE_DM_UTC
	pid = task_create("dmapi", SCHED_PRIORITY_DEFAULT, TC_DM_STACK, utc_dm_main, argv);
	if (pid < 0) {
		printf("DM utc is not started, err = %d\n", pid);
	}
#endif
#ifdef CONFIG_EXAMPLES_TESTCASE_DM_ITC
	pid = task_create("dmapi", SCHED_PRIORITY_DEFAULT, TC_DM_STACK, itc_dm_main, argv);
	if (pid < 0) {
		printf("DM itc is not started, err = %d\n", pid);
	}
#endif
#ifdef CONFIG_EXAMPLES_TESTCASE_SYSTEMIO_UTC
	pid = task_create("sysioutc", SCHED_PRIORITY_DEFAULT, TC_SYSTEMIO_STACK, utc_sysio_main, argv);
	if (pid < 0) {
		printf("System IO utc is not started, err = %d\n", pid);
	}
#endif
#ifdef CONFIG_EXAMPLES_TESTCASE_SYSTEMIO_ITC
	pid = task_create("sysioitc", SCHED_PRIORITY_DEFAULT, TC_SYSTEMIO_STACK, itc_sysio_main, argv);
	if (pid < 0) {
		printf("System IO itc is not started, err = %d\n", pid);
	}
#endif
<<<<<<< HEAD
#ifdef CONFIG_EXAMPLES_TESTCASE_WIFI_MANAGER_UTC
	pid = task_create("wifimgrutc", SCHED_PRIORITY_DEFAULT, TC_WIFI_MANAGER_STACK, utc_wifi_manager_main, argv);
	if (pid < 0) {
		printf("Wi-Fi Manager utc is not started, err = %d\n", pid);
	}
#endif

=======

#ifdef CONFIG_EXAMPLES_TESTCASE_MQTT_UTC
	pid = task_create("mqttutc", SCHED_PRIORITY_DEFAULT, TC_MQTT_STACK, utc_mqtt_main, argv);
	if (pid < 0) {
		printf("MQTT utc is not started, err = %d\n", pid);
	}
#endif
>>>>>>> 3d8524e9
	do {
		sleep(5);
	} while (working_tc > 0);
	(void)sem_destroy(&tc_sem);

	printf("TC is finished\n");

	return 0;
}<|MERGE_RESOLUTION|>--- conflicted
+++ resolved
@@ -50,13 +50,11 @@
 #if defined(CONFIG_EXAMPLES_TESTCASE_DM_UTC) || defined(CONFIG_EXAMPLES_TESTCASE_DM_ITC)
 #define TC_DM_STACK  20480
 #endif
-<<<<<<< HEAD
 #ifdef CONFIG_EXAMPLES_TESTCASE_WIFI_MANAGER_UTC
 #define TC_WIFI_MANAGER_STACK  2048
-=======
+#endif
 #if defined(CONFIG_EXAMPLES_TESTCASE_MQTT_UTC)
 #define TC_MQTT_STACK 4096
->>>>>>> 3d8524e9
 #endif
 
 sem_t tc_sem;
@@ -75,11 +73,8 @@
 extern int itc_sysio_main(int argc, char *argv[]);
 extern int utc_dm_main(int argc, char *argv[]);
 extern int itc_dm_main(int argc, char *argv[]);
-<<<<<<< HEAD
 extern int utc_wifi_manager_main(int argc, char *argv[]);
-=======
 extern int utc_mqtt_main(int argc, char *argv[]);
->>>>>>> 3d8524e9
 
 /* Not yet */
 extern int mpu_tc_main(int argc, char *argv[]);
@@ -161,23 +156,18 @@
 		printf("System IO itc is not started, err = %d\n", pid);
 	}
 #endif
-<<<<<<< HEAD
 #ifdef CONFIG_EXAMPLES_TESTCASE_WIFI_MANAGER_UTC
 	pid = task_create("wifimgrutc", SCHED_PRIORITY_DEFAULT, TC_WIFI_MANAGER_STACK, utc_wifi_manager_main, argv);
 	if (pid < 0) {
 		printf("Wi-Fi Manager utc is not started, err = %d\n", pid);
 	}
 #endif
-
-=======
-
 #ifdef CONFIG_EXAMPLES_TESTCASE_MQTT_UTC
 	pid = task_create("mqttutc", SCHED_PRIORITY_DEFAULT, TC_MQTT_STACK, utc_mqtt_main, argv);
 	if (pid < 0) {
 		printf("MQTT utc is not started, err = %d\n", pid);
 	}
 #endif
->>>>>>> 3d8524e9
 	do {
 		sleep(5);
 	} while (working_tc > 0);
