--- conflicted
+++ resolved
@@ -749,7 +749,6 @@
 			goto error_with_input;
 		}
 
-<<<<<<< HEAD
 		int addr_len = strlen(argv[2]);
 		int port_len = strlen(argv[3]);
 		int path_len = strlen(argv[4]);
@@ -761,11 +760,7 @@
 		strncpy(input->server_ip, argv[2], addr_len + 1);
 		strncpy(input->server_port, argv[3], port_len + 1);
 		strncpy(input->path, argv[4], path_len + 1);
-=======
-		strncpy(input->server_ip, argv[2], 19);
-		strncpy(input->server_port, argv[3], 7);
-		strncpy(input->path, argv[4], 31);
->>>>>>> 22fd42e2
+
 		input->tls_mode = atoi(argv[5]);
 		input->size = atoi(argv[6]);
 		input->num = atoi(argv[7]);
