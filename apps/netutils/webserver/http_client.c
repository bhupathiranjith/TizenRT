--- conflicted
+++ resolved
@@ -480,17 +480,10 @@
 		/* Need to create file with unique file name */
 		strncat(path, url, HTTP_CONF_MAX_REQUEST_HEADER_URL_LENGTH);
 		strncat(path, "index.shtml", HTTP_CONF_MAX_REQUEST_HEADER_URL_LENGTH);
-<<<<<<< HEAD
+
 		if (valid && (f = fopen(path, "w"))) {
 			fputs(entity, f);
-=======
-		if ((f = fopen(path, "w"))) {
-			if (fputs(entity, f) < 0) {
-				HTTP_LOGE("Error: Fail to execute fputs\n");
-				fclose(f);
-				break;
-			}
->>>>>>> a2f2f402
+
 			if (http_send_response(client, 200, path, NULL) == HTTP_ERROR) {
 				HTTP_LOGE("Error: Fail to send response\n");
 			}
@@ -503,7 +496,6 @@
 		}
 		break;
 	case HTTP_METHOD_PUT:
-<<<<<<< HEAD
 		ref = strlen(url) + 1;
 		if (ref > HTTP_CONF_MAX_REQUEST_HEADER_URL_LENGTH) {
 			valid = 0;
@@ -512,14 +504,7 @@
 			valid = 1;
 		if (valid && (f = fopen(strncat(path, url, HTTP_CONF_MAX_REQUEST_HEADER_URL_LENGTH), "w"))) {
 			fputs(entity, f);
-=======
-		if ((f = fopen(strncat(path, url, HTTP_CONF_MAX_REQUEST_HEADER_URL_LENGTH), "w"))) {
-			if (fputs(entity, f) < 0) {
-				HTTP_LOGE("Error: Fail to execute fputs\n");
-				fclose(f);
-				break;
-			}
->>>>>>> a2f2f402
+
 			if (http_send_response(client, 200, url, NULL) == HTTP_ERROR) {
 				HTTP_LOGE("Error: Fail to send response\n");
 			}
