--- conflicted
+++ resolved
@@ -20,18 +20,17 @@
 
 #include "PlayerWorker.h"
 #include "MediaPlayerImpl.h"
+#include "Decoder.h"
 #include "audio/audio_manager.h"
-#include "Decoder.h"
 
 using namespace std;
 
 namespace media {
-	
+
 std::unique_ptr<PlayerWorker> PlayerWorker::mWorker;
 std::once_flag PlayerWorker::mOnceFlag;
 
-PlayerWorker::PlayerWorker()
-	: mRefCnt{0}
+PlayerWorker::PlayerWorker() : mRefCnt{0}
 {
 }
 
@@ -42,69 +41,42 @@
 int PlayerWorker::entry()
 {
 	while (mIsRunning) {
-<<<<<<< HEAD
-		unique_lock<mutex> lock(mWorkerQueue.getMutex());
-
-		if (mWorkerQueue.isEmpty()) {
-			if (mCurPlayer && (mCurPlayer->mCurState == PLAYER_STATE_PLAYING)) {
-				shared_ptr<Decoder> mDecoder = mCurPlayer->mInputDataSource->getDecoder();
-				if(mDecoder) {
-					size_t num_read = mCurPlayer->mInputDataSource->read(mCurPlayer->mBuffer,
-						(mCurPlayer->mBufSize < mDecoder->getAvailSpace()) ? mCurPlayer->mBufSize : mDecoder->getAvailSpace());
-					medvdbg("MediaPlayer Worker(has mDecoder) : num_read = %d\n", num_read);
-
-					/* Todo: Below code has an issue about file EOF.
-					 *       Should be fixed after discuss.
-					 */
-					if(num_read == 0 && mDecoder->empty()) {
-						mCurPlayer->notifyObserver(PLAYER_OBSERVER_COMMAND_FINISHIED);
-						stopPlayer(mCurPlayer);
-					} else {
-						/* Todo: Currently, below function is working correctly.
-						 *       Because the read size cannot be larger than remain data space.
-						 *       But this isn't beautiful logic. Need to rearrange and modify the logic.
-						 */
-						mDecoder->pushData(mCurPlayer->mBuffer, num_read);
-
-						size_t size = 0;
-						unsigned int sampleRate = 0;
-						unsigned short channels = 0;
-						while(mDecoder->getFrame(mCurPlayer->mBuffer, &size, &sampleRate, &channels)) {
-							mCurPlayer->mInputDataSource->setSampleRate(sampleRate);
-							mCurPlayer->mInputDataSource->setChannels(channels);
-							mCurPlayer->playback(size);
-						}
-					}
-=======
 		if (mWorkerQueue.isEmpty() && mCurPlayer && (mCurPlayer->mCurState == PLAYER_STATE_PLAYING)) {
 			shared_ptr<Decoder> mDecoder = mCurPlayer->mInputDataSource->getDecoder();
-			if(mDecoder) {
+			if (mDecoder) {
 				size_t num_read = mCurPlayer->mInputDataSource->read(mCurPlayer->mBuffer,
-					(mCurPlayer->mBufSize < mDecoder->getDataSpace()) ? mCurPlayer->mBufSize : mDecoder->getDataSpace());
+					(mCurPlayer->mBufSize < mDecoder->getAvailSpace()) ?
+						mCurPlayer->mBufSize : mDecoder->getAvailSpace());
 				medvdbg("MediaPlayer Worker(has mDecoder) : num_read = %d\n", num_read);
 
 				/* Todo: Below code has an issue about file EOF.
-					*       Should be fixed after discuss.
-					*/
-				if(num_read == 0 && mDecoder->empty()) {
+				 *       Should be fixed after discuss.
+				 */
+				if (num_read == 0 && mDecoder->empty()) {
 					mCurPlayer->notifyObserver(PLAYER_OBSERVER_COMMAND_FINISHIED);
 					stopPlayer(mCurPlayer);
->>>>>>> d9117a6a
 				} else {
-					size_t num_read = mCurPlayer->mInputDataSource->read(mCurPlayer->mBuffer,
-						((int)mCurPlayer->mBufSize < get_output_frames_byte_size(get_output_frame_count())) ?
-							mCurPlayer->mBufSize : get_output_frames_byte_size(get_output_frame_count()));
-					medvdbg("MediaPlayer Worker : num_read = %d\n", num_read);
+					/* Todo: Currently, below function is working correctly.
+					 *       Because the read size cannot be larger than remain data space.
+					 *       But this isn't beautiful logic. Need to rearrange and modify the logic.
+					 */
+					mDecoder->pushData(mCurPlayer->mBuffer, num_read);
 
-					if (num_read > 0) {
-						mCurPlayer->playback(num_read);
-					} else {
-						mCurPlayer->notifyObserver(PLAYER_OBSERVER_COMMAND_FINISHIED);
-						stopPlayer(mCurPlayer);
+					size_t size = 0;
+					unsigned int sampleRate = 0;
+					unsigned short channels = 0;
+					while (mDecoder->getFrame(mCurPlayer->mBuffer, &size, &sampleRate, &channels)) {
+						medvdbg("Decoded Frame: %d bytes %d %d\n", size, sampleRate, channels);
+						mCurPlayer->mInputDataSource->setSampleRate(sampleRate);
+						mCurPlayer->mInputDataSource->setChannels(channels);
+						mCurPlayer->playback(size);
 					}
 				}
 			} else {
-				size_t num_read = mCurPlayer->mInputDataSource->read(mCurPlayer->mBuffer, mCurPlayer->mBufSize);
+				size_t num_read = mCurPlayer->mInputDataSource->read(
+					mCurPlayer->mBuffer,
+					((int)mCurPlayer->mBufSize < get_output_frames_byte_size(get_output_frame_count())) ?
+						mCurPlayer->mBufSize : get_output_frames_byte_size(get_output_frame_count()));
 				medvdbg("MediaPlayer Worker : num_read = %d\n", num_read);
 
 				if (num_read > 0) {
@@ -190,12 +162,12 @@
 		mp->notifyObserver(PLAYER_OBSERVER_COMMAND_ERROR);
 		return;
 	}
- 
+
 	mCurPlayer = nullptr;
 	mp->mCurState = PLAYER_STATE_PAUSED;
 }
 
-MediaQueue& PlayerWorker::getQueue()
+MediaQueue &PlayerWorker::getQueue()
 {
 	return mWorkerQueue;
 }
