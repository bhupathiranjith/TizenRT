/* ****************************************************************
 *
 * Copyright 2018 Samsung Electronics All Rights Reserved.
 *
 * Licensed under the Apache License, Version 2.0 (the "License");
 * you may not use this file except in compliance with the License.
 * You may obtain a copy of the License at
 *
 *      http://www.apache.org/licenses/LICENSE-2.0
 *
 * Unless required by applicable law or agreed to in writing, software
 * distributed under the License is distributed on an "AS IS" BASIS,
 * WITHOUT WARRANTIES OR CONDITIONS OF ANY KIND, either express or implied.
 * See the License for the specific language governing permissions and
 * limitations under the License.
 *
 ******************************************************************/

#include <debug.h>

#include "PlayerWorker.h"
#include "MediaPlayerImpl.h"
#include "audio/audio_manager.h"
#include "Decoder.h"

using namespace std;

namespace media {
	
std::unique_ptr<PlayerWorker> PlayerWorker::mWorker;
std::once_flag PlayerWorker::mOnceFlag;

PlayerWorker::PlayerWorker()
	: mRefCnt{0}
{
}

PlayerWorker::~PlayerWorker()
{
}

int PlayerWorker::entry()
{
	while (mIsRunning) {
<<<<<<< HEAD
		unique_lock<mutex> lock(mWorkerQueue.getMutex());

		if (mWorkerQueue.isEmpty()) {
			if (mCurPlayer && (mCurPlayer->mCurState == PLAYER_STATE_PLAYING)) {
				shared_ptr<Decoder> mDecoder = mCurPlayer->mInputDataSource->getDecoder();
				if(mDecoder) {
					size_t num_read = mCurPlayer->mInputDataSource->read(mCurPlayer->mBuffer,
						(mCurPlayer->mBufSize < mDecoder->getAvailSpace()) ? mCurPlayer->mBufSize : mDecoder->getAvailSpace());
					medvdbg("MediaPlayer Worker(has mDecoder) : num_read = %d\n", num_read);

					/* Todo: Below code has an issue about file EOF.
					 *       Should be fixed after discuss.
					 */
					if(num_read == 0 && mDecoder->empty()) {
						mCurPlayer->notifyObserver(PLAYER_OBSERVER_COMMAND_FINISHIED);
						stopPlayer(mCurPlayer);
					} else {
						/* Todo: Currently, below function is working correctly.
						 *       Because the read size cannot be larger than remain data space.
						 *       But this isn't beautiful logic. Need to rearrange and modify the logic.
						 */
						mDecoder->pushData(mCurPlayer->mBuffer, num_read);

						size_t size = 0;
						unsigned int sampleRate = 0;
						unsigned short channels = 0;
						while(mDecoder->getFrame(mCurPlayer->mBuffer, &size, &sampleRate, &channels)) {
							mCurPlayer->mInputDataSource->setSampleRate(sampleRate);
							mCurPlayer->mInputDataSource->setChannels(channels);
							mCurPlayer->playback(size);
						}
					}
				} else {
					size_t num_read = mCurPlayer->mInputDataSource->read(mCurPlayer->mBuffer,
						((int)mCurPlayer->mBufSize < get_output_frames_byte_size(get_output_frame_count())) ?
							mCurPlayer->mBufSize : get_output_frames_byte_size(get_output_frame_count()));
					medvdbg("MediaPlayer Worker : num_read = %d\n", num_read);

					if (num_read > 0) {
						mCurPlayer->playback(num_read);
					} else {
						mCurPlayer->notifyObserver(PLAYER_OBSERVER_COMMAND_FINISHIED);
						stopPlayer(mCurPlayer);
=======
		if (mCurPlayer && (mCurPlayer->mCurState == PLAYER_STATE_PLAYING)) {
			shared_ptr<Decoder> mDecoder = mCurPlayer->mInputDataSource->getDecoder();
			if(mDecoder) {
				size_t num_read = mCurPlayer->mInputDataSource->read(mCurPlayer->mBuffer,
					(mCurPlayer->mBufSize < mDecoder->getDataSpace()) ? mCurPlayer->mBufSize : mDecoder->getDataSpace());
				medvdbg("MediaPlayer Worker(has mDecoder) : num_read = %d\n", num_read);

				/* Todo: Below code has an issue about file EOF.
					*       Should be fixed after discuss.
					*/
				if(num_read == 0 && mDecoder->empty()) {
					mCurPlayer->notifyObserver(PLAYER_OBSERVER_COMMAND_FINISHIED);
					stopPlayer(mCurPlayer);
				} else {
					/* Todo: Currently, below function is working correctly.
						*       Because the read size cannot be larger than remain data space.
						*       But this isn't beautiful logic. Need to rearrange and modify the logic.
						*/
					mDecoder->pushData(mCurPlayer->mBuffer, num_read);
					size_t size = 0;
					unsigned int sampleRate = 0;
					unsigned short channels = 0;
					while(mDecoder->getFrame(mCurPlayer->mBuffer, &size, &sampleRate, &channels)) {
						mCurPlayer->mInputDataSource->setSampleRate(sampleRate);
						mCurPlayer->mInputDataSource->setChannels(channels);
						mCurPlayer->playback(size);
>>>>>>> c9f79259
					}
				}
			} else {
				size_t num_read = mCurPlayer->mInputDataSource->read(mCurPlayer->mBuffer, mCurPlayer->mBufSize);
				medvdbg("MediaPlayer Worker : num_read = %d\n", num_read);

				if (num_read > 0) {
					mCurPlayer->playback(num_read);
				} else {
					mCurPlayer->notifyObserver(PLAYER_OBSERVER_COMMAND_FINISHIED);
					stopPlayer(mCurPlayer);
				}
			}
		}

		std::function<void()> run = mWorkerQueue.deQueue();
		if (run != nullptr) {
			run();
		}
		
		
	}

	return 0;
}

player_result_t PlayerWorker::startWorker()
{
	std::unique_lock<mutex> lock(mRefMtx);
	mCurPlayer.reset();
	increaseRef();

	if (mRefCnt == 1) {
		mIsRunning = true;
		mWorkerThread = std::thread(std::bind(&PlayerWorker::entry, this));
	}

	return PLAYER_OK;
}

void PlayerWorker::stopWorker()
{
	std::unique_lock<mutex> lock(mRefMtx);
	decreaseRef();

	if (mRefCnt <= 0) {
		mIsRunning = false;

		if (mWorkerThread.joinable()) {
			mWorkerQueue.notify_one();
			mWorkerThread.join();
		}
	}
}

void PlayerWorker::startPlayer(std::shared_ptr<MediaPlayerImpl> mp)
{
	medvdbg("MediaPlayer Worker : startPlayer\n");
	if (mp->mCurState != PLAYER_STATE_READY && mp->mCurState != PLAYER_STATE_PAUSED) {
		mp->notifyObserver(PLAYER_OBSERVER_COMMAND_ERROR);
		return;
	}

	if (mCurPlayer != nullptr) {
		pausePlayer(mCurPlayer);
	}
	mCurPlayer = mp;

	mp->mCurState = PLAYER_STATE_PLAYING;
	mp->notifyObserver(PLAYER_OBSERVER_COMMAND_STARTED);
}

void PlayerWorker::stopPlayer(std::shared_ptr<MediaPlayerImpl> mp)
{
	medvdbg("MediaPlayer Worker : stopPlayer\n");
	if (mp->mCurState != PLAYER_STATE_PLAYING && mp->mCurState != PLAYER_STATE_PAUSED) {
		mp->notifyObserver(PLAYER_OBSERVER_COMMAND_ERROR);
		return;
	}

	mCurPlayer = nullptr;
	mp->mCurState = PLAYER_STATE_READY;
}

void PlayerWorker::pausePlayer(std::shared_ptr<MediaPlayerImpl> mp)
{
	medvdbg("MediaPlayer Worker : pausePlayer\n");
	if (mp->mCurState != PLAYER_STATE_PLAYING) {
		mp->notifyObserver(PLAYER_OBSERVER_COMMAND_ERROR);
		return;
	}
 
	mCurPlayer = nullptr;
	mp->mCurState = PLAYER_STATE_PAUSED;
}

MediaQueue& PlayerWorker::getQueue()
{
	return mWorkerQueue;
}

void PlayerWorker::increaseRef()
{
	mRefCnt++;
}

void PlayerWorker::decreaseRef()
{
	mRefCnt--;
}
} // namespace media<|MERGE_RESOLUTION|>--- conflicted
+++ resolved
@@ -42,7 +42,6 @@
 int PlayerWorker::entry()
 {
 	while (mIsRunning) {
-<<<<<<< HEAD
 		unique_lock<mutex> lock(mWorkerQueue.getMutex());
 
 		if (mWorkerQueue.isEmpty()) {
@@ -86,34 +85,6 @@
 					} else {
 						mCurPlayer->notifyObserver(PLAYER_OBSERVER_COMMAND_FINISHIED);
 						stopPlayer(mCurPlayer);
-=======
-		if (mCurPlayer && (mCurPlayer->mCurState == PLAYER_STATE_PLAYING)) {
-			shared_ptr<Decoder> mDecoder = mCurPlayer->mInputDataSource->getDecoder();
-			if(mDecoder) {
-				size_t num_read = mCurPlayer->mInputDataSource->read(mCurPlayer->mBuffer,
-					(mCurPlayer->mBufSize < mDecoder->getDataSpace()) ? mCurPlayer->mBufSize : mDecoder->getDataSpace());
-				medvdbg("MediaPlayer Worker(has mDecoder) : num_read = %d\n", num_read);
-
-				/* Todo: Below code has an issue about file EOF.
-					*       Should be fixed after discuss.
-					*/
-				if(num_read == 0 && mDecoder->empty()) {
-					mCurPlayer->notifyObserver(PLAYER_OBSERVER_COMMAND_FINISHIED);
-					stopPlayer(mCurPlayer);
-				} else {
-					/* Todo: Currently, below function is working correctly.
-						*       Because the read size cannot be larger than remain data space.
-						*       But this isn't beautiful logic. Need to rearrange and modify the logic.
-						*/
-					mDecoder->pushData(mCurPlayer->mBuffer, num_read);
-					size_t size = 0;
-					unsigned int sampleRate = 0;
-					unsigned short channels = 0;
-					while(mDecoder->getFrame(mCurPlayer->mBuffer, &size, &sampleRate, &channels)) {
-						mCurPlayer->mInputDataSource->setSampleRate(sampleRate);
-						mCurPlayer->mInputDataSource->setChannels(channels);
-						mCurPlayer->playback(size);
->>>>>>> c9f79259
 					}
 				}
 			} else {
