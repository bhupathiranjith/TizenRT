--- conflicted
+++ resolved
@@ -30,14 +30,9 @@
 CFLAGS += -D__TINYARA__
 
 ifeq ($(CONFIG_MEDIA), y)
-<<<<<<< HEAD
-CXXSRCS += MediaQueue.cpp DataSource.cpp MediaUtils.cpp MediaWorker.cpp
+CXXSRCS += MediaQueue.cpp DataSource.cpp MediaWorker.cpp
 CXXSRCS += MediaUtils.cpp
 CSRCS += rb.c rbs.c
-=======
-CXXSRCS += MediaQueue.cpp DataSource.cpp MediaWorker.cpp
-CXXSRCS += MediaUtils.cpp
->>>>>>> 90713d93
 DEPPATH += --dep-path src/media/utils
 VPATH += :src/media/utils
 ifeq ($(CONFIG_MEDIA_PLAYER), y)
